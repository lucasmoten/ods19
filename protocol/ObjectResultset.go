package protocol

import (
	"encoding/json"
	"errors"
	"io"
)

// ObjectResultset encapsulates the Object defined herein as an array with
// resultset metric information to expose page size, page number, total rows,
// and page count information when retrieving from the data store
type ObjectResultset struct {
	// Resultset contains meta information about the resultset
	Resultset
	// Objects contains the list of objects in this (page of) results.
<<<<<<< HEAD
	Objects []Object
}

// NewObjectResultsetFromJSONBody parses an ObjectResultset from a JSON body.
func NewObjectResultsetFromJSONBody(body io.Reader) (ObjectResultset, error) {
	var resultset ObjectResultset
	var err error
	if body == nil {
		return resultset, errors.New("JSON body was nil")
	}
	err = (json.NewDecoder(body)).Decode(&resultset)
	if err != nil {
		return resultset, err
	}
	return resultset, nil
=======
	Objects []Object `json:"objects,omitempty"`
>>>>>>> 3cd14be4
}<|MERGE_RESOLUTION|>--- conflicted
+++ resolved
@@ -13,8 +13,7 @@
 	// Resultset contains meta information about the resultset
 	Resultset
 	// Objects contains the list of objects in this (page of) results.
-<<<<<<< HEAD
-	Objects []Object
+	Objects []Object `json:"objects,omitempty"`
 }
 
 // NewObjectResultsetFromJSONBody parses an ObjectResultset from a JSON body.
@@ -29,7 +28,4 @@
 		return resultset, err
 	}
 	return resultset, nil
-=======
-	Objects []Object `json:"objects,omitempty"`
->>>>>>> 3cd14be4
 }