--- conflicted
+++ resolved
@@ -10,11 +10,8 @@
 * ENH: Database migrations for 2017 have been consolidated into a single upgrade. Schema is now 20170630
 * CFG: Docker-Compose readTimeout set for database connections to 30s. Recommend values under the timeout set for the edge.
 * FIX: Return useful error message when resource string not provided in correct format.
-<<<<<<< HEAD
 * FIX: Startup performance issue relating to scenarios with large caches
-=======
 * FIX: Corrected count of groups for user.
->>>>>>> 2ba990c6
 
 ## Release v1.0.1.26 (June 8, 2017)
 --------------------
